import setuptools
import os

here = os.path.abspath(os.path.dirname(__file__))

with open("README.md", "r", encoding="UTF-8") as fh:
    long_description = fh.read()


# Get the code version
version = {}
with open(os.path.join(here, "autogen/version.py")) as fp:
    exec(fp.read(), version)
__version__ = version["__version__"]

install_requires = [
    "openai<1",
    "diskcache",
    "termcolor",
    "flaml",
    "python-dotenv",
]


setuptools.setup(
    name="pyautogen",
    version=__version__,
    author="AutoGen",
    author_email="auto-gen@outlook.com",
    description="Enabling Next-Gen LLM Applications via Multi-Agent Conversation Framework",
    long_description=long_description,
    long_description_content_type="text/markdown",
    url="https://github.com/microsoft/autogen",
    packages=setuptools.find_packages(include=["autogen*"], exclude=["test"]),
    # package_data={
    #     "autogen.default": ["*/*.json"],
    # },
    # include_package_data=True,
    install_requires=install_requires,
    extras_require={
        "test": [
            "chromadb",
            "lancedb",
            "coverage>=5.3",
            "datasets",
            "ipykernel",
            "nbconvert",
            "nbformat",
            "pre-commit",
            "pydantic==1.10.9",
            "pytest-asyncio",
            "pytest>=6.1.1",
            "sympy",
            "tiktoken",
            "wolframalpha",
<<<<<<< HEAD
            "tiktoken",
=======
            "qdrant_client[fastembed]",
>>>>>>> 27e619e4
        ],
        "blendsearch": ["flaml[blendsearch]"],
        "mathchat": ["sympy", "pydantic==1.10.9", "wolframalpha"],
        "retrievechat": ["chromadb", "tiktoken", "sentence_transformers", "pypdf"],
        "teachable": ["chromadb"],
    },
    classifiers=[
        "Programming Language :: Python :: 3",
        "License :: OSI Approved :: MIT License",
        "Operating System :: OS Independent",
    ],
    python_requires=">=3.8",
)<|MERGE_RESOLUTION|>--- conflicted
+++ resolved
@@ -53,11 +53,8 @@
             "sympy",
             "tiktoken",
             "wolframalpha",
-<<<<<<< HEAD
+            "qdrant_client[fastembed]",
             "tiktoken",
-=======
-            "qdrant_client[fastembed]",
->>>>>>> 27e619e4
         ],
         "blendsearch": ["flaml[blendsearch]"],
         "mathchat": ["sympy", "pydantic==1.10.9", "wolframalpha"],
